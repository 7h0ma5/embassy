= Embassy iMXRT HAL

The link: link:https://github.com/embassy-rs/embassy/tree/main/embassy-imxrt[Embassy iMXRT HAL] is based on the following PACs (Peripheral Access Crate):

* link:https://github.com/OpenDevicePartnership/mimxrt685s-pac[mimxrt685s-pac]
* link:https://github.com/OpenDevicePartnership/mimxrt633s-pac[mimxrt633s-pac]

== Peripherals

The following peripherals have a HAL implementation at present

<<<<<<< HEAD
* GPIO
* RNG
=======
* CRC
* GPIO
>>>>>>> aa852934
<|MERGE_RESOLUTION|>--- conflicted
+++ resolved
@@ -9,10 +9,6 @@
 
 The following peripherals have a HAL implementation at present
 
-<<<<<<< HEAD
-* GPIO
-* RNG
-=======
 * CRC
 * GPIO
->>>>>>> aa852934
+* RNG